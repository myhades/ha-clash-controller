--- conflicted
+++ resolved
@@ -20,18 +20,9 @@
         super().__init__(coordinator)
         self.entity_data = entity_data
         self._attr_device_info = self.coordinator.device
-
-        self._entity_name = self.entity_data.get("name")
-        self._entity_unique_id = self.entity_data.get("unique_id")
         
-<<<<<<< HEAD
-        self._entity_name = self.entity_data.get("name")
-        self._entity_unique_id = self.entity_data.get("unique_id")
-        
-=======
->>>>>>> 5f41bbf5
-        self._attr_name = self._entity_name
-        self._attr_unique_id = self._entity_unique_id
+        self._attr_name = self.entity_data.get("name")
+        self._attr_unique_id = self.entity_data.get("unique_id")
         self._attr_icon = self.entity_data.get("icon")
         self._attr_available = True
 
